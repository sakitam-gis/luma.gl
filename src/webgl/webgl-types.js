--- conflicted
+++ resolved
@@ -1,11 +1,7 @@
 // WEBGL BUILT-IN TYPES
 // Convenience: enable app to "import" built-in WebGL types unknown to eslint
 /* global window */
-<<<<<<< HEAD
-const glob = typeof window !== 'undefined' ? window : {};
-=======
 const glob = typeof window !== 'undefined' ? window : require('gl/wrap');
->>>>>>> 4f29d291
 const {
   WebGLRenderingContext,
   WebGLBuffer,
@@ -13,9 +9,6 @@
   WebGLRenderbuffer
 } = glob;
 
-<<<<<<< HEAD
-export {
-=======
 class UndefinedWebGL2RenderingContext {}
 
 // Ensure that WebGL2RenderingContext is defined even in non-WebGL2
@@ -27,7 +20,6 @@
 
 export {
   WebGL2RenderingContext,
->>>>>>> 4f29d291
   WebGLRenderingContext,
   WebGLBuffer,
   WebGLFramebuffer,
