{
  "name": "luma.gl",
  "version": "2.0.4-0",
  "description": "A WebGL JavaScript visualization library.",
  "license": "MIT",
  "author": "Ib Green <ib@uber.com>",
  "contributors": [
    "Nicolas Belomonte <nico@uber.com>",
    "Rye Terrell <ryeterrell@ryeterrell.net",
    "Shan He <shan@uber.com>",
    "Mikola Lysenko <mikolalysenko@gmail.com"
  ],
  "repository": {
    "type": "git",
    "url": "https://github.com/uber-common/luma.gl"
  },
  "keywords": [
    "webgl",
    "w3c",
    "visualization",
    "canvas",
    "animation",
    "3d"
  ],
  "main": "dist/index.js",
  "browserify": {
    "transform": [
      "babelify"
    ]
  },
  "standard": {
    "ignore": [
      "**/build/**",
      "**/dist/**",
      "**/examples/**",
      "**/Documents/**"
    ]
  },
  "dependencies": {
    "babel-polyfill": "6.5.0",
    "canvas-to-blob": "0.0.0",
    "filesaver.js": "^0.2.0",
    "get-pixels": "^3.3.0",
    "gl-format-compiler-error": "^1.0.2",
    "global": "^4.3.0",
    "save-pixels": "^2.3.0"
  },
  "devDependencies": {
    "babel-cli": "6.5.1",
    "babel-core": "6.5.1",
    "babel-eslint": "4.1.8",
    "babel-plugin-transform-builtin-extend": "1.1.0",
    "babel-preset-es2015": "6.5.0",
    "babel-preset-stage-2": "^6.5.0",
    "babelify": "^7.2.0",
    "browserify": "^13.0.0",
    "budo": "^8.0.3",
    "electron-prebuilt": "^0.37.2",
    "eslint": "^1.10.3",
    "eslint-plugin-react": "^4.2.3",
    "faucet": "0.0.1",
    "gl": "^2.1.5",
    "glslify": "^5.0.2",
    "glslify-babel": "^1.0.1",
    "husky": "^0.10.2",
    "tap-browser-color": "^0.1.2",
    "tape-catch": "^1.0.4",
    "testron": "^1.2.0",
    "uglify-js": "^2.6.1"
  },
  "scripts": {
<<<<<<< HEAD
    "build-docs": "rm -fr _docs/* && jekyll build --source=docs",
    "build": "npm run build-clean && npm run build-compile && npm run build-script",
    "build-clean": "rm -fr dist/*",
    "build-compile": "babel src -d dist --source-maps inline --copy-files",
    "build-script": "browserify src/bundle.js --debug -o dist/lumagl.js && cat dist/lumagl.js | uglifyjs > dist/lumagl.min.js",
    "docs": "npm run build-docs && open ./_docs/index.html",
    "lint": "eslint src",
    "precommit": "npm run lint -s && npm run test",
    "prepublish": "npm run build",
    "test": "npm run build && npm run lint && npm run test-node",
    "test-node": "babel-node --include='' test/index.js | faucet",
=======
    "jekyll": "jekyll build --source=docs",
    "build": "npm run build-dev && npm run build-min",
    "build-min": "browserify src/bundle.js | uglifyjs > dist/LumaGL.min.js",
    "build-dev": "browserify src/bundle.js -o dist/LumaGL.js",
    "lint": "uber-standard",
    "precommit": "npm run lint -s",
    "test": "babel-node --include='' test/node.js | faucet",
    "test-electron": "browserify test/electron.js | testron | faucet",
>>>>>>> 57903b78
    "test-browser": "budo test/browser.js:build/test-bundle.js --dir test -t babelify --live --open --port 3001 --watch-glob '**/*.{html,css,scss,js}'",
    "test-electron": "browserify test/electron.js | testron | faucet",
    "start": "budo src/bundle.js:dist/lumagl.js -t babelify --live --open --port 3000 --watch-glob '**/*.{html,css,js}'"
  }
}<|MERGE_RESOLUTION|>--- conflicted
+++ resolved
@@ -25,7 +25,8 @@
   "main": "dist/index.js",
   "browserify": {
     "transform": [
-      "babelify"
+      "babelify",
+      "glslify"
     ]
   },
   "standard": {
@@ -43,12 +44,13 @@
     "get-pixels": "^3.3.0",
     "gl-format-compiler-error": "^1.0.2",
     "global": "^4.3.0",
-    "save-pixels": "^2.3.0"
+    "save-pixels": "^2.3.2"
   },
   "devDependencies": {
     "babel-cli": "6.5.1",
     "babel-core": "6.5.1",
     "babel-eslint": "4.1.8",
+    "babel-plugin-glslify": "^1.0.0",
     "babel-plugin-transform-builtin-extend": "1.1.0",
     "babel-preset-es2015": "6.5.0",
     "babel-preset-stage-2": "^6.5.0",
@@ -59,7 +61,6 @@
     "eslint": "^1.10.3",
     "eslint-plugin-react": "^4.2.3",
     "faucet": "0.0.1",
-    "gl": "^2.1.5",
     "glslify": "^5.0.2",
     "glslify-babel": "^1.0.1",
     "husky": "^0.10.2",
@@ -69,7 +70,6 @@
     "uglify-js": "^2.6.1"
   },
   "scripts": {
-<<<<<<< HEAD
     "build-docs": "rm -fr _docs/* && jekyll build --source=docs",
     "build": "npm run build-clean && npm run build-compile && npm run build-script",
     "build-clean": "rm -fr dist/*",
@@ -79,18 +79,8 @@
     "lint": "eslint src",
     "precommit": "npm run lint -s && npm run test",
     "prepublish": "npm run build",
-    "test": "npm run build && npm run lint && npm run test-node",
+    "test": "npm run lint && npm run test-node",
     "test-node": "babel-node --include='' test/index.js | faucet",
-=======
-    "jekyll": "jekyll build --source=docs",
-    "build": "npm run build-dev && npm run build-min",
-    "build-min": "browserify src/bundle.js | uglifyjs > dist/LumaGL.min.js",
-    "build-dev": "browserify src/bundle.js -o dist/LumaGL.js",
-    "lint": "uber-standard",
-    "precommit": "npm run lint -s",
-    "test": "babel-node --include='' test/node.js | faucet",
-    "test-electron": "browserify test/electron.js | testron | faucet",
->>>>>>> 57903b78
     "test-browser": "budo test/browser.js:build/test-bundle.js --dir test -t babelify --live --open --port 3001 --watch-glob '**/*.{html,css,scss,js}'",
     "test-electron": "browserify test/electron.js | testron | faucet",
     "start": "budo src/bundle.js:dist/lumagl.js -t babelify --live --open --port 3000 --watch-glob '**/*.{html,css,js}'"
