--- conflicted
+++ resolved
@@ -24,18 +24,11 @@
   vec3 hsv;
 } color;
 
-<<<<<<< HEAD
-  out vec4 fragColor;
-  void main() {
-    fragColor = vec4(color_hsv2rgb(color.hsv), 1.0);
-  }
-=======
 out vec4 fragColor;
 
 void main() {
   fragColor = vec4(color_hsv2rgb(color.hsv), 1.0);
 }
->>>>>>> 9a5a1395
 `;
 
 const vs2 = `\
@@ -51,12 +44,6 @@
 
 precision highp float;
 
-<<<<<<< HEAD
-  out vec4 fragColor;
-  void main() {
-    fragColor = vec4(color_hsv2rgb(color.hsv) - 0.3, 1.0);
-  }
-=======
 uniform colorUniforms {
   vec3 hsv;
 } color;
@@ -66,7 +53,6 @@
 void main() {
   fragColor = vec4(color_hsv2rgb(color.hsv) - 0.3, 1.0);
 }
->>>>>>> 9a5a1395
 `;
 
 type ColorModuleProps = {
