--- conflicted
+++ resolved
@@ -44,16 +44,9 @@
 in vec2 vUV;
 out vec4 fragColor;
 
-<<<<<<< HEAD
-  out vec4 fragColor;
-  void main(void) {
-    fragColor = texture2D(uTexture, vec2(vUV.x, 1.0 - vUV.y));
-  }
-=======
 void main(void) {
   fragColor = texture2D(uTexture, vec2(vUV.x, 1.0 - vUV.y));
 }
->>>>>>> 9a5a1395
 `;
 
 const eyePosition = [0, 0, 5];
